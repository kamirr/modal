use std::{
    collections::{BTreeMap, VecDeque},
    fmt::Debug,
    num::NonZeroU32,
    sync::{mpsc::Sender, Arc, LazyLock, Mutex},
};

use midly::{num::u7, MidiMessage};
<<<<<<< HEAD
use modal_editor::{ModalEditor, ModalEditorState};
=======
>>>>>>> 0b98b09a
use modal_lib::{
    compute::nodes::all::source::{MidiSource, MidiSourceNew},
    editor::{GraphEditor, ModalApp},
    graph::MidiCollection,
    remote::{
        stream_audio_out::{StreamAudioOut, StreamReader},
        ExternInput, RtRequest, RuntimeRemote,
    },
};
use nih_plug::{
    midi::{MidiConfig, NoteEvent},
    nih_export_clap, nih_export_vst3,
    params::{persist::PersistentField, Params},
    plugin::Plugin,
    prelude::{
        AsyncExecutor, AudioIOLayout, AuxiliaryBuffers, Buffer, ClapFeature, ClapPlugin, Editor,
        ProcessContext, ProcessStatus, Vst3Plugin, Vst3SubCategory,
    },
};
use nih_plug_egui::{create_egui_editor, EguiState};
use runtime::{ExternInputs, Value, ValueKind};
use serde::{Deserialize, Serialize};

struct DawMidi {
    tx: barrage::Sender<(u8, MidiMessage)>,
    rx: barrage::Receiver<(u8, MidiMessage)>,
}

impl DawMidi {
    fn new() -> Self {
        let (tx, rx) = barrage::unbounded();
        DawMidi { tx, rx }
    }
}

static DAW_MIDI: LazyLock<DawMidi> = LazyLock::new(DawMidi::new);

#[derive(Clone, Debug, Serialize, Deserialize)]
struct DawMidiStreamNew;

#[typetag::serde]
impl MidiSourceNew for DawMidiStreamNew {
    fn name(&self) -> String {
        String::from("DAW")
    }

    fn new_src(&self) -> anyhow::Result<Box<dyn MidiSource>> {
        let src = DawMidiSource(DAW_MIDI.rx.clone());
        Ok(Box::new(src))
    }
}

struct DawMidiSource(barrage::Receiver<(u8, MidiMessage)>);

impl Debug for DawMidiSource {
    fn fmt(&self, f: &mut std::fmt::Formatter<'_>) -> std::fmt::Result {
        f.debug_struct("DawMidiSource").finish()
    }
}

impl MidiSource for DawMidiSource {
    fn try_next(&mut self, _extern: &ExternInputs) -> Option<(u8, MidiMessage)> {
        self.0.try_recv().unwrap()
    }

    fn reset(&mut self) {}
}

pub struct Modal {
    app: Arc<Mutex<ModalApp>>,
    sender: Sender<RtRequest>,
    reader: StreamReader,
    params: Arc<ModalParams>,
    samples: VecDeque<f32>,
}

impl Default for Modal {
    fn default() -> Self {
        let (audio_out, reader) = StreamAudioOut::new();
        let remote = RuntimeRemote::start(Box::new(audio_out));
        let mut editor = GraphEditor::new(remote);
        let sender = editor.remote.tx.clone();
        editor.user_state.ctx.midi.insert(
            "Track".to_string(),
            MidiCollection::Single(Box::new(DawMidiStreamNew)),
        );
        sender
            .send(RtRequest::ExternDefine {
                input: ExternInput::TrackAudio,
                kind: ValueKind::Float,
            })
            .ok();
        let app = Arc::new(Mutex::new(app));
        let params = Arc::new(ModalParams::new(
            app.clone(),
            EguiState::from_size(1280, 720),
        ));
        Modal {
<<<<<<< HEAD
            app,
=======
            app: Arc::new(Mutex::new(ModalApp::new(editor))),
>>>>>>> 0b98b09a
            sender,
            reader,
            params,
            samples: VecDeque::default(),
        }
    }
}

pub struct ModalParams {
    app: Arc<Mutex<ModalEditor>>,
    egui_state: Arc<EguiState>,
}

impl ModalParams {
    pub fn new(app: Arc<Mutex<ModalEditor>>, egui_state: Arc<EguiState>) -> Self {
        ModalParams { app, egui_state }
    }
}

unsafe impl Params for ModalParams {
    fn param_map(&self) -> Vec<(String, nih_plug::prelude::ParamPtr, String)> {
        vec![]
    }

    fn serialize_fields(&self) -> BTreeMap<String, String> {
        let mut state = BTreeMap::new();
        state.insert(
            "egui-state".to_string(),
            serde_json::to_string(self.egui_state.as_ref()).unwrap(),
        );
        state.insert(
            "editor-state".to_string(),
            serde_json::to_string(&self.app.lock().unwrap().serializable_state()).unwrap(),
        );

        state
    }

    fn deserialize_fields(&self, serialized: &BTreeMap<String, String>) {
        let egui_state: EguiState = serde_json::from_str(&serialized["egui-state"]).unwrap();
        let app_state: ModalEditorState =
            serde_json::from_str(&serialized["editor-state"]).unwrap();

        self.egui_state.set(egui_state);
        self.app.lock().unwrap().replace(app_state);
    }
}

impl Plugin for Modal {
    const NAME: &'static str = "Modal";
    const VENDOR: &'static str = "Kamil Koczurek";
    const URL: &'static str = "https://github.com/kamirr/modal";
    const EMAIL: &'static str = "koczurekk@gmail.com";
    const VERSION: &'static str = "0.1.0";

    const MIDI_INPUT: MidiConfig = MidiConfig::Basic;

    const AUDIO_IO_LAYOUTS: &'static [AudioIOLayout] = &[AudioIOLayout {
        main_input_channels: NonZeroU32::new(1),
        main_output_channels: NonZeroU32::new(1),
        ..AudioIOLayout::const_default()
    }];

    type SysExMessage = ();

    type BackgroundTask = ();

    fn params(&self) -> Arc<dyn Params> {
        self.params.clone()
    }

    fn editor(&mut self, _executor: AsyncExecutor<Self>) -> Option<Box<dyn Editor>> {
        let app = Arc::clone(&self.app);
        create_egui_editor(
            self.params.egui_state.clone(),
            (),
            move |_, _| {},
            move |egui_ctx, _setter, _state| {
                app.lock().unwrap().main_app(egui_ctx);
            },
        )
    }

    fn initialize(
        &mut self,
        audio_io_layout: &AudioIOLayout,
        buffer_config: &nih_plug::prelude::BufferConfig,
        _context: &mut impl nih_plug::prelude::InitContext<Self>,
    ) -> bool {
        let mut guard = self.app.lock().unwrap();
        guard.debug_data.insert(
            "Output Channels".to_string(),
            audio_io_layout
                .main_output_channels
                .map(|i| serde_json::Value::Number(serde_json::Number::from(i.get())))
                .unwrap_or(serde_json::Value::Null),
        );
        guard.debug_data.insert(
            "Sample Rate".to_string(),
            serde_json::Number::from_f64(buffer_config.sample_rate as f64)
                .map(serde_json::Value::Number)
                .unwrap_or(serde_json::Value::Null),
        );

        true
    }

    fn process(
        &mut self,
        buffer: &mut Buffer,
        _aux: &mut AuxiliaryBuffers,
        context: &mut impl ProcessContext<Self>,
    ) -> ProcessStatus {
        while let Some(ev) = context.next_event() {
            let mut midi_msg = None;
            match ev {
                NoteEvent::NoteOn {
                    channel,
                    note,
                    velocity,
                    ..
                } => {
                    midi_msg = Some((
                        channel,
                        MidiMessage::NoteOn {
                            key: u7::from_int_lossy(note),
                            vel: u7::from_int_lossy((velocity * 127.0) as u8),
                        },
                    ))
                }
                NoteEvent::NoteOff {
                    channel,
                    note,
                    velocity,
                    ..
                } => {
                    midi_msg = Some((
                        channel,
                        MidiMessage::NoteOff {
                            key: u7::from_int_lossy(note),
                            vel: u7::from_int_lossy((velocity * 127.0) as u8),
                        },
                    ))
                }
                other => {
                    println!("Ignored {other:#?}");
                }
            }

            if let Some(msg) = midi_msg {
                DAW_MIDI.tx.send(msg).unwrap();
            }
        }

        let samples = buffer
            .iter_samples()
            .map(|mut s| *s.get_mut(0).unwrap())
            .map(Value::Float)
            .collect::<Vec<_>>();

        let samples_len = samples.len();

        self.sender
            .send(RtRequest::ExternAppend {
                input: ExternInput::TrackAudio,
                values: samples,
            })
            .ok();

        while self.samples.len() < samples_len {
            let chunk = self.reader.read();
            self.samples.extend(chunk.into_iter());
        }

        for mut sample in buffer.iter_samples() {
            *sample.get_mut(0).unwrap() = self.samples.pop_front().unwrap_or_default();
        }

        ProcessStatus::Normal
    }
}

impl ClapPlugin for Modal {
    const CLAP_ID: &'static str = "com.kamil.koczurek.modal";
    const CLAP_DESCRIPTION: Option<&'static str> = Some("Modular Music Synthesiser");
    const CLAP_MANUAL_URL: Option<&'static str> = Some(Self::URL);
    const CLAP_SUPPORT_URL: Option<&'static str> = None;
    const CLAP_FEATURES: &'static [ClapFeature] = &[
        ClapFeature::AudioEffect,
        ClapFeature::Mono,
        ClapFeature::Synthesizer,
        ClapFeature::Instrument,
    ];
}

impl Vst3Plugin for Modal {
    const VST3_CLASS_ID: [u8; 16] = *b"ModalSynth0xBEEF";
    const VST3_SUBCATEGORIES: &'static [Vst3SubCategory] = &[
        Vst3SubCategory::Fx,
        Vst3SubCategory::Mono,
        Vst3SubCategory::Synth,
        Vst3SubCategory::Instrument,
    ];
}

nih_export_clap!(Modal);
nih_export_vst3!(Modal);<|MERGE_RESOLUTION|>--- conflicted
+++ resolved
@@ -6,13 +6,9 @@
 };
 
 use midly::{num::u7, MidiMessage};
-<<<<<<< HEAD
-use modal_editor::{ModalEditor, ModalEditorState};
-=======
->>>>>>> 0b98b09a
 use modal_lib::{
     compute::nodes::all::source::{MidiSource, MidiSourceNew},
-    editor::{GraphEditor, ModalApp},
+    editor::{GraphEditor, GraphEditorState, ModalApp},
     graph::MidiCollection,
     remote::{
         stream_audio_out::{StreamAudioOut, StreamReader},
@@ -102,17 +98,13 @@
                 kind: ValueKind::Float,
             })
             .ok();
-        let app = Arc::new(Mutex::new(app));
+        let app = Arc::new(Mutex::new(ModalApp::new(editor)));
         let params = Arc::new(ModalParams::new(
             app.clone(),
             EguiState::from_size(1280, 720),
         ));
         Modal {
-<<<<<<< HEAD
             app,
-=======
-            app: Arc::new(Mutex::new(ModalApp::new(editor))),
->>>>>>> 0b98b09a
             sender,
             reader,
             params,
@@ -122,12 +114,12 @@
 }
 
 pub struct ModalParams {
-    app: Arc<Mutex<ModalEditor>>,
+    app: Arc<Mutex<ModalApp>>,
     egui_state: Arc<EguiState>,
 }
 
 impl ModalParams {
-    pub fn new(app: Arc<Mutex<ModalEditor>>, egui_state: Arc<EguiState>) -> Self {
+    pub fn new(app: Arc<Mutex<ModalApp>>, egui_state: Arc<EguiState>) -> Self {
         ModalParams { app, egui_state }
     }
 }
@@ -153,7 +145,7 @@
 
     fn deserialize_fields(&self, serialized: &BTreeMap<String, String>) {
         let egui_state: EguiState = serde_json::from_str(&serialized["egui-state"]).unwrap();
-        let app_state: ModalEditorState =
+        let app_state: GraphEditorState =
             serde_json::from_str(&serialized["editor-state"]).unwrap();
 
         self.egui_state.set(egui_state);
