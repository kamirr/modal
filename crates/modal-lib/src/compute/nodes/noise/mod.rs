use std::{
    any::Any,
    sync::{
        atomic::{AtomicBool, Ordering},
        Arc,
    },
};

use rand::{Rng, SeedableRng};
use rand_chacha::ChaCha12Rng;
use serde::{Deserialize, Serialize};

use crate::{
<<<<<<< HEAD
    compute::inputs::trigger::TriggerInputState,
=======
    compute::inputs::gain::GainInput,
>>>>>>> aef4adae
    serde_atomic_enum,
    util::{enum_combo_box, perlin::Perlin1D},
};
use runtime::{
    node::{Input, Node, NodeConfig, NodeEvent},
    ExternInputs, Value,
};

use super::NodeList;
use crate::compute::inputs::{
    freq::FreqInput,
    real::RealInput,
    trigger::{TriggerInput, TriggerMode},
};

#[atomic_enum::atomic_enum]
#[derive(Serialize, Deserialize, PartialEq, derive_more::Display, strum::EnumIter)]
enum NoiseType {
    Uniform,
    Perlin,
}

serde_atomic_enum!(AtomicNoiseType);

impl Eq for NoiseType {}

#[derive(Debug, Serialize, Deserialize)]
struct NoiseGenConfig {
    ty: AtomicNoiseType,
    manual_range: AtomicBool,
}

impl NoiseGenConfig {
    fn noise_type(&self) -> NoiseType {
        self.ty.load(Ordering::Relaxed)
    }

    fn manual_range(&self) -> bool {
        self.manual_range.load(Ordering::Relaxed)
    }
}

impl NodeConfig for NoiseGenConfig {
    fn show(&self, ui: &mut eframe::egui::Ui, _data: &dyn Any) {
        let mut manual_range = self.manual_range.load(Ordering::Relaxed);
        let mut ty = self.ty.load(Ordering::Relaxed);

        ui.checkbox(&mut manual_range, "Manual range");
        enum_combo_box(ui, &mut ty);

        self.manual_range.store(manual_range, Ordering::Relaxed);
        self.ty.store(ty, Ordering::Relaxed);
    }
}

#[derive(Clone, Debug, Serialize, Deserialize)]
pub struct NoiseGen {
    config: Arc<NoiseGenConfig>,
    latch: Arc<TriggerInput>,
    latch_state: TriggerInputState,
    reset: Arc<TriggerInput>,
<<<<<<< HEAD
    reset_state: TriggerInputState,
=======
    gain: Arc<GainInput>,
>>>>>>> aef4adae
    min: Arc<RealInput>,
    max: Arc<RealInput>,
    frequency_input: Arc<FreqInput>,

    manual_range: bool,
    ty: NoiseType,
    perlin_noise: Perlin1D,
    out: f32,
    t: u64,

    rng: ChaCha12Rng,
}

#[typetag::serde]
impl Node for NoiseGen {
    fn feed(&mut self, _inputs: &ExternInputs, data: &[Value]) -> Vec<NodeEvent> {
        // Latch continuously if disconnected
        let latch = if data[0].disconnected() {
            true
        } else {
            self.latch.trigger(&mut self.latch_state, &data[0])
        };

        let reset = self.reset.trigger(&mut self.reset_state, &data[1]);
        if reset {
            self.rng = ChaCha12Rng::from_seed([0xFE; 32]);
            self.t = 0;
        }

        let ty = self.config.noise_type();
        let manual_range = self.config.manual_range();

        let emit = ty != self.ty || manual_range != self.manual_range;
        self.ty = ty;
        self.manual_range = manual_range;

        let (min, max) = if self.manual_range && data.len() >= 4 {
            let min = self.min.get_f32(&data[2]);
            let max = self.max.get_f32(&data[3]);
            (min, max)
        } else {
            let gain = self.gain.get_multiplier(&data[2]);
            (-gain, gain)
        };

        let m1_to_p1 = match ty {
            NoiseType::Uniform => self.rng.gen_range(-1.0..=1.0),
            NoiseType::Perlin => {
                let frequency = self.frequency_input.get_f32(
                    data.get(if self.manual_range { 4 } else { 3 })
                        .unwrap_or(&Value::None),
                );
                self.t += 1;
                let perlin_arg = self.t as f32 / 44100.0 * frequency;

                self.perlin_noise.noise(perlin_arg)
            }
        };

        let z_to_p1 = (m1_to_p1 + 1.0) / 2.0;

        if latch {
            self.out = z_to_p1 * (max - min) + min;
        }

        if emit {
            vec![NodeEvent::RecalcInputs(self.inputs())]
        } else {
            Default::default()
        }
    }

    fn read(&self, out: &mut [Value]) {
        out[0] = Value::Float(self.out);
    }
    fn config(&self) -> Option<Arc<dyn NodeConfig>> {
        Some(Arc::clone(&self.config) as Arc<_>)
    }

    fn inputs(&self) -> Vec<Input> {
        let mut ins = vec![
            Input::stateful("latch", &self.latch),
            Input::stateful("reset", &self.reset),
        ];

        if self.manual_range {
            ins.push(Input::stateful("min", &self.min));
            ins.push(Input::stateful("max", &self.max));
        } else {
            ins.push(Input::stateful("gain", &self.gain));
        }

        if self.ty == NoiseType::Perlin {
            ins.push(Input::stateful("f", &self.frequency_input))
        }

        ins
    }
}

fn noise_gen() -> Box<dyn Node> {
    Box::new(NoiseGen {
        config: Arc::new(NoiseGenConfig {
            ty: AtomicNoiseType::new(NoiseType::Uniform),
            manual_range: AtomicBool::new(false),
        }),
        latch: Arc::new(TriggerInput::new(TriggerMode::Up, 0.5)),
        latch_state: TriggerInputState::default(),
        reset: Arc::new(TriggerInput::new(TriggerMode::Up, 0.5)),
<<<<<<< HEAD
        reset_state: TriggerInputState::default(),
=======
        gain: Arc::new(GainInput::unit()),
>>>>>>> aef4adae
        min: Arc::new(RealInput::new(-1.0)),
        max: Arc::new(RealInput::new(1.0)),
        frequency_input: Arc::new(FreqInput::new(440.0)),
        manual_range: false,
        ty: NoiseType::Uniform,
        perlin_noise: Perlin1D::new(),
        out: 0.0,
        t: 0,

        rng: ChaCha12Rng::from_seed([0xFE; 32]),
    })
}

pub struct Noise;

impl NodeList for Noise {
    fn all(&self) -> Vec<(Box<dyn Node>, String, Vec<String>)> {
        vec![(
            noise_gen(),
            "Noise".into(),
            vec!["Noise".into(), "Source".into()],
        )]
    }
}<|MERGE_RESOLUTION|>--- conflicted
+++ resolved
@@ -11,11 +11,8 @@
 use serde::{Deserialize, Serialize};
 
 use crate::{
-<<<<<<< HEAD
+    compute::inputs::gain::GainInput,
     compute::inputs::trigger::TriggerInputState,
-=======
-    compute::inputs::gain::GainInput,
->>>>>>> aef4adae
     serde_atomic_enum,
     util::{enum_combo_box, perlin::Perlin1D},
 };
@@ -77,11 +74,8 @@
     latch: Arc<TriggerInput>,
     latch_state: TriggerInputState,
     reset: Arc<TriggerInput>,
-<<<<<<< HEAD
     reset_state: TriggerInputState,
-=======
     gain: Arc<GainInput>,
->>>>>>> aef4adae
     min: Arc<RealInput>,
     max: Arc<RealInput>,
     frequency_input: Arc<FreqInput>,
@@ -191,11 +185,8 @@
         latch: Arc::new(TriggerInput::new(TriggerMode::Up, 0.5)),
         latch_state: TriggerInputState::default(),
         reset: Arc::new(TriggerInput::new(TriggerMode::Up, 0.5)),
-<<<<<<< HEAD
         reset_state: TriggerInputState::default(),
-=======
         gain: Arc::new(GainInput::unit()),
->>>>>>> aef4adae
         min: Arc::new(RealInput::new(-1.0)),
         max: Arc::new(RealInput::new(1.0)),
         frequency_input: Arc::new(FreqInput::new(440.0)),
